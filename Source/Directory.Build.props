<Project>
  <PropertyGroup>
    <RootNamespace>Reactive.Bindings</RootNamespace>
<<<<<<< HEAD
    <Version>9.3.1</Version>
=======
    <Version>9.3.2</Version>
>>>>>>> 9424c753
    <Authors>neuecc xin9le okazuki</Authors>
    <PackageProjectUrl>https://github.com/runceel/ReactiveProperty</PackageProjectUrl>
    <PackageTags>rx mvvm async rx-main reactive</PackageTags>
    <NeutralLanguage>en-US</NeutralLanguage>
    <AutoGenerateBindingRedirects>True</AutoGenerateBindingRedirects>
    <PackageLicenseExpression>MIT</PackageLicenseExpression>
    <PackageIcon>ReactivePropertyIcon_100x100.png</PackageIcon>
    <RepositoryUrl>https://github.com/runceel/ReactiveProperty</RepositoryUrl>
    <RepositoryType>git</RepositoryType>
    <LangVersion>11.0</LangVersion>
    <GeneratePackageOnBuild>true</GeneratePackageOnBuild>
    <PublishRepositoryUrl>true</PublishRepositoryUrl>
    <IncludeSymbols>true</IncludeSymbols>
    <SymbolPackageFormat>snupkg</SymbolPackageFormat>
    <GenerateDocumentationFile>true</GenerateDocumentationFile>
    <PackageReadmeFile>README.md</PackageReadmeFile>
    <Nullable>enable</Nullable>
  </PropertyGroup>
  <ItemGroup>
    <PackageReference Include="Microsoft.SourceLink.GitHub" Version="1.1.1" PrivateAssets="All" />
  </ItemGroup>
  <ItemGroup>
    <None Include="../../Assets/ReactivePropertyIcon_100x100.png" LinkBase="Assets" Pack="true" PackagePath="/" />
    <None Include="../../README.md" Pack="true" PackagePath="/" />
  </ItemGroup>
  <Target Name="temp" BeforeTargets="BeforeCompile" AfterTargets="GenerateAssemblyInfo"></Target>
</Project><|MERGE_RESOLUTION|>--- conflicted
+++ resolved
@@ -1,11 +1,7 @@
 <Project>
   <PropertyGroup>
     <RootNamespace>Reactive.Bindings</RootNamespace>
-<<<<<<< HEAD
-    <Version>9.3.1</Version>
-=======
     <Version>9.3.2</Version>
->>>>>>> 9424c753
     <Authors>neuecc xin9le okazuki</Authors>
     <PackageProjectUrl>https://github.com/runceel/ReactiveProperty</PackageProjectUrl>
     <PackageTags>rx mvvm async rx-main reactive</PackageTags>
