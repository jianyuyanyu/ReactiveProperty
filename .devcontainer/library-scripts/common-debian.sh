#!/usr/bin/env bash
#-------------------------------------------------------------------------------------------------------------
# Copyright (c) Microsoft Corporation. All rights reserved.
# Licensed under the MIT License. See https://go.microsoft.com/fwlink/?linkid=2090316 for license information.
#-------------------------------------------------------------------------------------------------------------
#
# Docs: https://github.com/microsoft/vscode-dev-containers/blob/main/script-library/docs/common.md
# Maintainer: The VS Code and Codespaces Teams
#
# Syntax: ./common-debian.sh [install zsh flag] [username] [user UID] [user GID] [upgrade packages flag] [install Oh My Zsh! flag] [Add non-free packages]

set -e

INSTALL_ZSH=${1:-"true"}
USERNAME=${2:-"automatic"}
USER_UID=${3:-"automatic"}
USER_GID=${4:-"automatic"}
UPGRADE_PACKAGES=${5:-"true"}
INSTALL_OH_MYS=${6:-"true"}
ADD_NON_FREE_PACKAGES=${7:-"false"}
SCRIPT_DIR="$(cd $(dirname "${BASH_SOURCE[0]}") && pwd)"
MARKER_FILE="/usr/local/etc/vscode-dev-containers/common"


if [ "$(id -u)" -ne 0 ]; then
    echo -e 'Script must be run as root. Use sudo, su, or add "USER root" to your Dockerfile before running this script.'
    exit 1
fi

# Ensure that login shells get the correct path if the user updated the PATH using ENV.
rm -f /etc/profile.d/00-restore-env.sh
echo "export PATH=${PATH//$(sh -lc 'echo $PATH')/\$PATH}" > /etc/profile.d/00-restore-env.sh
chmod +x /etc/profile.d/00-restore-env.sh

# If in automatic mode, determine if a user already exists, if not use vscode
if [ "${USERNAME}" = "auto" ] || [ "${USERNAME}" = "automatic" ]; then
    USERNAME=""
    POSSIBLE_USERS=("vscode" "node" "codespace" "$(awk -v val=1000 -F ":" '$3==val{print $1}' /etc/passwd)")
    for CURRENT_USER in ${POSSIBLE_USERS[@]}; do
        if id -u ${CURRENT_USER} > /dev/null 2>&1; then
            USERNAME=${CURRENT_USER}
            break
        fi
    done
    if [ "${USERNAME}" = "" ]; then
        USERNAME=vscode
    fi
elif [ "${USERNAME}" = "none" ]; then
    USERNAME=root
    USER_UID=0
    USER_GID=0
fi

# Load markers to see which steps have already run
if [ -f "${MARKER_FILE}" ]; then
    echo "Marker file found:"
    cat "${MARKER_FILE}"
    source "${MARKER_FILE}"
fi

# Ensure apt is in non-interactive to avoid prompts
export DEBIAN_FRONTEND=noninteractive

# Function to call apt-get if needed
apt_get_update_if_needed()
{
    if [ ! -d "/var/lib/apt/lists" ] || [ "$(ls /var/lib/apt/lists/ | wc -l)" = "0" ]; then
        echo "Running apt-get update..."
        apt-get update
    else
        echo "Skipping apt-get update."
    fi
}

# Run install apt-utils to avoid debconf warning then verify presence of other common developer tools and dependencies
if [ "${PACKAGES_ALREADY_INSTALLED}" != "true" ]; then

    package_list="apt-utils \
        openssh-client \
        gnupg2 \
        iproute2 \
        procps \
        lsof \
        htop \
        net-tools \
        psmisc \
        curl \
        wget \
        rsync \
        ca-certificates \
        unzip \
        zip \
        nano \
        vim-tiny \
        less \
        jq \
        lsb-release \
        apt-transport-https \
        dialog \
        libc6 \
        libgcc1 \
        libkrb5-3 \
        libgssapi-krb5-2 \
        libicu[0-9][0-9] \
        liblttng-ust0 \
        libstdc++6 \
        zlib1g \
        locales \
        sudo \
        ncdu \
        man-db \
        strace \
        manpages \
        manpages-dev \
        init-system-helpers"
        
    # Needed for adding manpages-posix and manpages-posix-dev which are non-free packages in Debian
    if [ "${ADD_NON_FREE_PACKAGES}" = "true" ]; then
        # Bring in variables from /etc/os-release like VERSION_CODENAME
        . /etc/os-release
        sed -i -E "s/deb http:\/\/(deb|httpredir)\.debian\.org\/debian ${VERSION_CODENAME} main/deb http:\/\/\1\.debian\.org\/debian ${VERSION_CODENAME} main contrib non-free/" /etc/apt/sources.list
        sed -i -E "s/deb-src http:\/\/(deb|httredir)\.debian\.org\/debian ${VERSION_CODENAME} main/deb http:\/\/\1\.debian\.org\/debian ${VERSION_CODENAME} main contrib non-free/" /etc/apt/sources.list
        sed -i -E "s/deb http:\/\/(deb|httpredir)\.debian\.org\/debian ${VERSION_CODENAME}-updates main/deb http:\/\/\1\.debian\.org\/debian ${VERSION_CODENAME}-updates main contrib non-free/" /etc/apt/sources.list
        sed -i -E "s/deb-src http:\/\/(deb|httpredir)\.debian\.org\/debian ${VERSION_CODENAME}-updates main/deb http:\/\/\1\.debian\.org\/debian ${VERSION_CODENAME}-updates main contrib non-free/" /etc/apt/sources.list
        sed -i "s/deb http:\/\/security\.debian\.org\/debian-security ${VERSION_CODENAME}\/updates main/deb http:\/\/security\.debian\.org\/debian-security ${VERSION_CODENAME}\/updates main contrib non-free/" /etc/apt/sources.list
        sed -i "s/deb-src http:\/\/security\.debian\.org\/debian-security ${VERSION_CODENAME}\/updates main/deb http:\/\/security\.debian\.org\/debian-security ${VERSION_CODENAME}\/updates main contrib non-free/" /etc/apt/sources.list
        sed -i "s/deb http:\/\/deb\.debian\.org\/debian ${VERSION_CODENAME}-backports main/deb http:\/\/deb\.debian\.org\/debian ${VERSION_CODENAME}-backports main contrib non-free/" /etc/apt/sources.list 
        sed -i "s/deb-src http:\/\/deb\.debian\.org\/debian ${VERSION_CODENAME}-backports main/deb http:\/\/deb\.debian\.org\/debian ${VERSION_CODENAME}-backports main contrib non-free/" /etc/apt/sources.list
<<<<<<< HEAD
        # Handle bullseye location for security https://www.debian.org/releases/bullseye/amd64/release-notes/ch-information.en.html
        sed -i "s/deb http:\/\/security\.debian\.org\/debian-security ${VERSION_CODENAME}-security main/deb http:\/\/security\.debian\.org\/debian-security ${VERSION_CODENAME}-security main contrib non-free/" /etc/apt/sources.list
        sed -i "s/deb-src http:\/\/security\.debian\.org\/debian-security ${VERSION_CODENAME}-security main/deb http:\/\/security\.debian\.org\/debian-security ${VERSION_CODENAME}-security main contrib non-free/" /etc/apt/sources.list
=======
>>>>>>> fd0681ab
        echo "Running apt-get update..."
        apt-get update
        package_list="${package_list} manpages-posix manpages-posix-dev"
    else
        apt_get_update_if_needed
    fi

    # Install libssl1.1 if available
    if [[ ! -z $(apt-cache --names-only search ^libssl1.1$) ]]; then
        package_list="${package_list}       libssl1.1"
    fi
    
    # Install appropriate version of libssl1.0.x if available
    libssl_package=$(dpkg-query -f '${db:Status-Abbrev}\t${binary:Package}\n' -W 'libssl1\.0\.?' 2>&1 || echo '')
    if [ "$(echo "$LIlibssl_packageBSSL" | grep -o 'libssl1\.0\.[0-9]:' | uniq | sort | wc -l)" -eq 0 ]; then
        if [[ ! -z $(apt-cache --names-only search ^libssl1.0.2$) ]]; then
            # Debian 9
            package_list="${package_list}       libssl1.0.2"
        elif [[ ! -z $(apt-cache --names-only search ^libssl1.0.0$) ]]; then
            # Ubuntu 18.04, 16.04, earlier
            package_list="${package_list}       libssl1.0.0"
        fi
    fi

    echo "Packages to verify are installed: ${package_list}"
    apt-get -y install --no-install-recommends ${package_list} 2> >( grep -v 'debconf: delaying package configuration, since apt-utils is not installed' >&2 )
        
    # Install git if not already installed (may be more recent than distro version)
    if ! type git > /dev/null 2>&1; then
        apt-get -y install --no-install-recommends git
    fi

    PACKAGES_ALREADY_INSTALLED="true"
fi

# Get to latest versions of all packages
if [ "${UPGRADE_PACKAGES}" = "true" ]; then
    apt_get_update_if_needed
    apt-get -y upgrade --no-install-recommends
    apt-get autoremove -y
fi

# Ensure at least the en_US.UTF-8 UTF-8 locale is available.
# Common need for both applications and things like the agnoster ZSH theme.
if [ "${LOCALE_ALREADY_SET}" != "true" ] && ! grep -o -E '^\s*en_US.UTF-8\s+UTF-8' /etc/locale.gen > /dev/null; then
    echo "en_US.UTF-8 UTF-8" >> /etc/locale.gen 
    locale-gen
    LOCALE_ALREADY_SET="true"
fi

# Create or update a non-root user to match UID/GID.
if id -u ${USERNAME} > /dev/null 2>&1; then
    # User exists, update if needed
    if [ "${USER_GID}" != "automatic" ] && [ "$USER_GID" != "$(id -G $USERNAME)" ]; then 
        groupmod --gid $USER_GID $USERNAME 
        usermod --gid $USER_GID $USERNAME
    fi
    if [ "${USER_UID}" != "automatic" ] && [ "$USER_UID" != "$(id -u $USERNAME)" ]; then 
        usermod --uid $USER_UID $USERNAME
    fi
else
    # Create user
    if [ "${USER_GID}" = "automatic" ]; then
        groupadd $USERNAME
    else
        groupadd --gid $USER_GID $USERNAME
    fi
    if [ "${USER_UID}" = "automatic" ]; then 
        useradd -s /bin/bash --gid $USERNAME -m $USERNAME
    else
        useradd -s /bin/bash --uid $USER_UID --gid $USERNAME -m $USERNAME
    fi
fi

# Add add sudo support for non-root user
if [ "${USERNAME}" != "root" ] && [ "${EXISTING_NON_ROOT_USER}" != "${USERNAME}" ]; then
    echo $USERNAME ALL=\(root\) NOPASSWD:ALL > /etc/sudoers.d/$USERNAME
    chmod 0440 /etc/sudoers.d/$USERNAME
    EXISTING_NON_ROOT_USER="${USERNAME}"
fi

# ** Shell customization section **
if [ "${USERNAME}" = "root" ]; then 
    user_rc_path="/root"
else
    user_rc_path="/home/${USERNAME}"
fi

# Restore user .bashrc defaults from skeleton file if it doesn't exist or is empty
if [ ! -f "${user_rc_path}/.bashrc" ] || [ ! -s "${user_rc_path}/.bashrc" ] ; then
    cp  /etc/skel/.bashrc "${user_rc_path}/.bashrc"
fi

# Restore user .profile defaults from skeleton file if it doesn't exist or is empty
if  [ ! -f "${user_rc_path}/.profile" ] || [ ! -s "${user_rc_path}/.profile" ] ; then
    cp  /etc/skel/.profile "${user_rc_path}/.profile"
fi

# .bashrc/.zshrc snippet
rc_snippet="$(cat << 'EOF'

if [ -z "${USER}" ]; then export USER=$(whoami); fi
if [[ "${PATH}" != *"$HOME/.local/bin"* ]]; then export PATH="${PATH}:$HOME/.local/bin"; fi

# Display optional first run image specific notice if configured and terminal is interactive
if [ -t 1 ] && [[ "${TERM_PROGRAM}" = "vscode" || "${TERM_PROGRAM}" = "codespaces" ]] && [ ! -f "$HOME/.config/vscode-dev-containers/first-run-notice-already-displayed" ]; then
    if [ -f "/usr/local/etc/vscode-dev-containers/first-run-notice.txt" ]; then
        cat "/usr/local/etc/vscode-dev-containers/first-run-notice.txt"
    elif [ -f "/workspaces/.codespaces/shared/first-run-notice.txt" ]; then
        cat "/workspaces/.codespaces/shared/first-run-notice.txt"
    fi
    mkdir -p "$HOME/.config/vscode-dev-containers"
    # Mark first run notice as displayed after 10s to avoid problems with fast terminal refreshes hiding it
    ((sleep 10s; touch "$HOME/.config/vscode-dev-containers/first-run-notice-already-displayed") &)
fi

# Set the default git editor if not already set
if [ -z "$(git config --get core.editor)" ] && [ -z "${GIT_EDITOR}" ]; then
    if  [ "${TERM_PROGRAM}" = "vscode" ]; then
        if [[ -n $(command -v code-insiders) &&  -z $(command -v code) ]]; then 
            export GIT_EDITOR="code-insiders --wait"
        else 
            export GIT_EDITOR="code --wait"
        fi
    fi
fi

EOF
)"

# code shim, it fallbacks to code-insiders if code is not available
cat << 'EOF' > /usr/local/bin/code
#!/bin/sh

get_in_path_except_current() {
    which -a "$1" | grep -A1 "$0" | grep -v "$0"
}

code="$(get_in_path_except_current code)"

if [ -n "$code" ]; then
    exec "$code" "$@"
elif [ "$(command -v code-insiders)" ]; then
    exec code-insiders "$@"
else
    echo "code or code-insiders is not installed" >&2
    exit 127
fi
EOF
chmod +x /usr/local/bin/code

# systemctl shim - tells people to use 'service' if systemd is not running
cat << 'EOF' > /usr/local/bin/systemctl
#!/bin/sh
set -e
if [ -d "/run/systemd/system" ]; then
    exec /bin/systemctl/systemctl "$@"
else
    echo '\n"systemd" is not running in this container due to its overhead.\nUse the "service" command to start services intead. e.g.: \n\nservice --status-all'
fi
EOF
chmod +x /usr/local/bin/systemctl

# Codespaces bash and OMZ themes - partly inspired by https://github.com/ohmyzsh/ohmyzsh/blob/master/themes/robbyrussell.zsh-theme
codespaces_bash="$(cat \
<<'EOF'

# Codespaces bash prompt theme
__bash_prompt() {
    local userpart='`export XIT=$? \
        && [ ! -z "${GITHUB_USER}" ] && echo -n "\[\033[0;32m\]@${GITHUB_USER} " || echo -n "\[\033[0;32m\]\u " \
        && [ "$XIT" -ne "0" ] && echo -n "\[\033[1;31m\]➜" || echo -n "\[\033[0m\]➜"`'
    local gitbranch='`\
        export BRANCH=$(git symbolic-ref --short HEAD 2>/dev/null || git rev-parse --short HEAD 2>/dev/null); \
        if [ "${BRANCH}" != "" ]; then \
            echo -n "\[\033[0;36m\](\[\033[1;31m\]${BRANCH}" \
            && if git ls-files --error-unmatch -m --directory --no-empty-directory -o --exclude-standard ":/*" > /dev/null 2>&1; then \
                    echo -n " \[\033[1;33m\]✗"; \
               fi \
            && echo -n "\[\033[0;36m\]) "; \
        fi`'
    local lightblue='\[\033[1;34m\]'
    local removecolor='\[\033[0m\]'
    PS1="${userpart} ${lightblue}\w ${gitbranch}${removecolor}\$ "
    unset -f __bash_prompt
}
__bash_prompt

EOF
)"

codespaces_zsh="$(cat \
<<'EOF'
# Codespaces zsh prompt theme
__zsh_prompt() {
    local prompt_username
    if [ ! -z "${GITHUB_USER}" ]; then 
        prompt_username="@${GITHUB_USER}"
    else
        prompt_username="%n"
    fi
    PROMPT="%{$fg[green]%}${prompt_username} %(?:%{$reset_color%}➜ :%{$fg_bold[red]%}➜ )" # User/exit code arrow
    PROMPT+='%{$fg_bold[blue]%}%(5~|%-1~/…/%3~|%4~)%{$reset_color%} ' # cwd
    PROMPT+='$(git_prompt_info)%{$fg[white]%}$ %{$reset_color%}' # Git status
    unset -f __zsh_prompt
}
ZSH_THEME_GIT_PROMPT_PREFIX="%{$fg_bold[cyan]%}(%{$fg_bold[red]%}"
ZSH_THEME_GIT_PROMPT_SUFFIX="%{$reset_color%} "
ZSH_THEME_GIT_PROMPT_DIRTY=" %{$fg_bold[yellow]%}✗%{$fg_bold[cyan]%})"
ZSH_THEME_GIT_PROMPT_CLEAN="%{$fg_bold[cyan]%})"
__zsh_prompt

EOF
)"

# Add notice that Oh My Bash! has been removed from images and how to provide information on how to install manually
omb_readme="$(cat \
<<'EOF'
"Oh My Bash!" has been removed from this image in favor of a simple shell prompt. If you 
still wish to use it, remove "~/.oh-my-bash" and install it from: https://github.com/ohmybash/oh-my-bash
You may also want to consider "Bash-it" as an alternative: https://github.com/bash-it/bash-it
See here for infomation on adding it to your image or dotfiles: https://aka.ms/codespaces/omb-remove
EOF
)"
omb_stub="$(cat \
<<'EOF'
#!/usr/bin/env bash
if [ -t 1 ]; then
    cat $HOME/.oh-my-bash/README.md
fi
EOF
)"

# Add RC snippet and custom bash prompt
if [ "${RC_SNIPPET_ALREADY_ADDED}" != "true" ]; then
    echo "${rc_snippet}" >> /etc/bash.bashrc
    echo "${codespaces_bash}" >> "${user_rc_path}/.bashrc"
    echo 'export PROMPT_DIRTRIM=4' >> "${user_rc_path}/.bashrc"
    if [ "${USERNAME}" != "root" ]; then
        echo "${codespaces_bash}" >> "/root/.bashrc"
        echo 'export PROMPT_DIRTRIM=4' >> "/root/.bashrc"
    fi
    chown ${USERNAME}:${USERNAME} "${user_rc_path}/.bashrc"
    RC_SNIPPET_ALREADY_ADDED="true"
fi

# Add stub for Oh My Bash!
if [ ! -d "${user_rc_path}/.oh-my-bash}" ] && [ "${INSTALL_OH_MYS}" = "true" ]; then
    mkdir -p "${user_rc_path}/.oh-my-bash" "/root/.oh-my-bash"
    echo "${omb_readme}" >> "${user_rc_path}/.oh-my-bash/README.md"
    echo "${omb_stub}" >> "${user_rc_path}/.oh-my-bash/oh-my-bash.sh"
    chmod +x "${user_rc_path}/.oh-my-bash/oh-my-bash.sh"
    if [ "${USERNAME}" != "root" ]; then
        echo "${omb_readme}" >> "/root/.oh-my-bash/README.md"
        echo "${omb_stub}" >> "/root/.oh-my-bash/oh-my-bash.sh"
        chmod +x "/root/.oh-my-bash/oh-my-bash.sh"
    fi
    chown -R "${USERNAME}:${USERNAME}" "${user_rc_path}/.oh-my-bash"
fi

# Optionally install and configure zsh and Oh My Zsh!
if [ "${INSTALL_ZSH}" = "true" ]; then
    if ! type zsh > /dev/null 2>&1; then
        apt_get_update_if_needed
        apt-get install -y zsh
    fi
    if [ "${ZSH_ALREADY_INSTALLED}" != "true" ]; then
        echo "${rc_snippet}" >> /etc/zsh/zshrc
        ZSH_ALREADY_INSTALLED="true"
    fi

    # Adapted, simplified inline Oh My Zsh! install steps that adds, defaults to a codespaces theme.
    # See https://github.com/ohmyzsh/ohmyzsh/blob/master/tools/install.sh for official script.
    oh_my_install_dir="${user_rc_path}/.oh-my-zsh"
    if [ ! -d "${oh_my_install_dir}" ] && [ "${INSTALL_OH_MYS}" = "true" ]; then
        template_path="${oh_my_install_dir}/templates/zshrc.zsh-template"
        user_rc_file="${user_rc_path}/.zshrc"
        umask g-w,o-w
        mkdir -p ${oh_my_install_dir}
        git clone --depth=1 \
            -c core.eol=lf \
            -c core.autocrlf=false \
            -c fsck.zeroPaddedFilemode=ignore \
            -c fetch.fsck.zeroPaddedFilemode=ignore \
            -c receive.fsck.zeroPaddedFilemode=ignore \
            "https://github.com/ohmyzsh/ohmyzsh" "${oh_my_install_dir}" 2>&1
        echo -e "$(cat "${template_path}")\nDISABLE_AUTO_UPDATE=true\nDISABLE_UPDATE_PROMPT=true" > ${user_rc_file}
        sed -i -e 's/ZSH_THEME=.*/ZSH_THEME="codespaces"/g' ${user_rc_file}

        mkdir -p ${oh_my_install_dir}/custom/themes
        echo "${codespaces_zsh}" > "${oh_my_install_dir}/custom/themes/codespaces.zsh-theme"
        # Shrink git while still enabling updates
        cd "${oh_my_install_dir}"
        git repack -a -d -f --depth=1 --window=1
        # Copy to non-root user if one is specified
        if [ "${USERNAME}" != "root" ]; then
            cp -rf "${user_rc_file}" "${oh_my_install_dir}" /root
            chown -R ${USERNAME}:${USERNAME} "${user_rc_path}"
        fi
    fi
fi

# Persist image metadata info, script if meta.env found in same directory
meta_info_script="$(cat << 'EOF'
#!/bin/sh
. /usr/local/etc/vscode-dev-containers/meta.env

# Minimal output
if [ "$1" = "version" ] || [ "$1" = "image-version" ]; then
    echo "${VERSION}"
    exit 0
elif [ "$1" = "release" ]; then
    echo "${GIT_REPOSITORY_RELEASE}"
    exit 0
elif [ "$1" = "content" ] || [ "$1" = "content-url" ] || [ "$1" = "contents" ] || [ "$1" = "contents-url" ]; then
    echo "${CONTENTS_URL}"
    exit 0
fi

#Full output
echo
echo "Development container image information"
echo
if [ ! -z "${VERSION}" ]; then echo "- Image version: ${VERSION}"; fi
if [ ! -z "${DEFINITION_ID}" ]; then echo "- Definition ID: ${DEFINITION_ID}"; fi
if [ ! -z "${VARIANT}" ]; then echo "- Variant: ${VARIANT}"; fi
if [ ! -z "${GIT_REPOSITORY}" ]; then echo "- Source code repository: ${GIT_REPOSITORY}"; fi
if [ ! -z "${GIT_REPOSITORY_RELEASE}" ]; then echo "- Source code release/branch: ${GIT_REPOSITORY_RELEASE}"; fi
if [ ! -z "${BUILD_TIMESTAMP}" ]; then echo "- Timestamp: ${BUILD_TIMESTAMP}"; fi
if [ ! -z "${CONTENTS_URL}" ]; then echo && echo "More info: ${CONTENTS_URL}"; fi
echo
EOF
)"
if [ -f "${SCRIPT_DIR}/meta.env" ]; then
    mkdir -p /usr/local/etc/vscode-dev-containers/
    cp -f "${SCRIPT_DIR}/meta.env" /usr/local/etc/vscode-dev-containers/meta.env
    echo "${meta_info_script}" > /usr/local/bin/devcontainer-info
    chmod +x /usr/local/bin/devcontainer-info
fi

# Write marker file
mkdir -p "$(dirname "${MARKER_FILE}")"
echo -e "\
    PACKAGES_ALREADY_INSTALLED=${PACKAGES_ALREADY_INSTALLED}\n\
    LOCALE_ALREADY_SET=${LOCALE_ALREADY_SET}\n\
    EXISTING_NON_ROOT_USER=${EXISTING_NON_ROOT_USER}\n\
    RC_SNIPPET_ALREADY_ADDED=${RC_SNIPPET_ALREADY_ADDED}\n\
    ZSH_ALREADY_INSTALLED=${ZSH_ALREADY_INSTALLED}" > "${MARKER_FILE}"

echo "Done!"<|MERGE_RESOLUTION|>--- conflicted
+++ resolved
@@ -126,12 +126,6 @@
         sed -i "s/deb-src http:\/\/security\.debian\.org\/debian-security ${VERSION_CODENAME}\/updates main/deb http:\/\/security\.debian\.org\/debian-security ${VERSION_CODENAME}\/updates main contrib non-free/" /etc/apt/sources.list
         sed -i "s/deb http:\/\/deb\.debian\.org\/debian ${VERSION_CODENAME}-backports main/deb http:\/\/deb\.debian\.org\/debian ${VERSION_CODENAME}-backports main contrib non-free/" /etc/apt/sources.list 
         sed -i "s/deb-src http:\/\/deb\.debian\.org\/debian ${VERSION_CODENAME}-backports main/deb http:\/\/deb\.debian\.org\/debian ${VERSION_CODENAME}-backports main contrib non-free/" /etc/apt/sources.list
-<<<<<<< HEAD
-        # Handle bullseye location for security https://www.debian.org/releases/bullseye/amd64/release-notes/ch-information.en.html
-        sed -i "s/deb http:\/\/security\.debian\.org\/debian-security ${VERSION_CODENAME}-security main/deb http:\/\/security\.debian\.org\/debian-security ${VERSION_CODENAME}-security main contrib non-free/" /etc/apt/sources.list
-        sed -i "s/deb-src http:\/\/security\.debian\.org\/debian-security ${VERSION_CODENAME}-security main/deb http:\/\/security\.debian\.org\/debian-security ${VERSION_CODENAME}-security main contrib non-free/" /etc/apt/sources.list
-=======
->>>>>>> fd0681ab
         echo "Running apt-get update..."
         apt-get update
         package_list="${package_list} manpages-posix manpages-posix-dev"
